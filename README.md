--- conflicted
+++ resolved
@@ -39,11 +39,8 @@
 The source code originates from the brilliant RS repository, [recommenders](https://github.com/recommenders-team/recommenders). We have simply stripped it of all non-model-related code.
 
 For now, we have created a [notebook](https://github.com/ebanalyse/ebnerd-benchmark/blob/main/examples/00_quick_start/nrms_ebnerd.ipynb) where we train NRMS on EB-NeRD - this is a very simple version using the demo dataset. More implementation examples will come at a later stage.
-<<<<<<< HEAD
 
 # Contributors
 <p align="center">
   <img src="https://contributors-img.web.app/image?repo=ebanalyse/ebnerd-benchmark" width = 100/>
-</p>
-=======
->>>>>>> fca1d023
+</p>